--- conflicted
+++ resolved
@@ -14,11 +14,7 @@
 ## Initiating Interactive Rebase
 To initiate interactive rebase, drag and drop one branch onto another branch or right-click the target branch and select <em class='context-menu'>Interactive Rebase</em>.
 
-<<<<<<< HEAD
-<img src='/wp-content/uploads/repositories/interactive-rebase/interactive-rebase-init.gif' class='img-bordered img-responsive center' />
-=======
 <img src='/wp-content/uploads/interactive-rebase-init.gif' class='img-bordered img-responsive center' />
->>>>>>> ed07601f
 
 Right-click on any parent commit to see the interactive rebase option. However, please note that interactive rebase is not available for merge commits.
 
@@ -42,46 +38,26 @@
 ### Pick
 Pick takes the commits from one branch and places them onto the last commit of another branch.
 
-<<<<<<< HEAD
-<img src='/wp-content/uploads/repositories/interactive-rebase/pick.gif' class='img-bordered img-responsive center' />
-=======
 <img src='/wp-content/uploads/pick.gif' class='img-bordered img-responsive center' />
->>>>>>> ed07601f
 
 ### Reword
 When selecting reword you will see the <em class='context-menu'>Reword commit message</em> modal open. Here you can edit the summary and description of your commit.
 
-<<<<<<< HEAD
-<img src='/wp-content/uploads/repositories/interactive-rebase/reword.png' class='img-bordered img-responsive center' />
-=======
 <img src='/wp-content/uploads/reword.png' class='img-bordered img-responsive center' />
->>>>>>> ed07601f
 
 ### Squash
 When you squash you are taking the child commit and in turn writing that commit to the parent commit. In order for squash to be an option there will have to be a parent child relationship.
 
-<<<<<<< HEAD
-<img src='/wp-content/uploads/repositories/interactive-rebase/squash.png' class='img-bordered img-responsive center' />
-=======
 <img src='/wp-content/uploads/squash.png' class='img-bordered img-responsive center' />
->>>>>>> ed07601f
 
 ### Drop commit
 Drop removes the commit from the branch, completes rebase and rewrites the commit graph.
 
-<<<<<<< HEAD
-<img src='/wp-content/uploads/repositories/interactive-rebase/drop.gif' class='img-bordered img-responsive center' />
-=======
 <img src='/wp-content/uploads/drop.gif' class='img-bordered img-responsive center' />
->>>>>>> ed07601f
 
 ---
 
 ### Keyboard Shortcuts and Reset
 Use keyboard shortcuts <kbd>P</kbd>ick, <kbd>S</kbd>quash, <kbd>R</kbd>eword and <kbd>D</kbd>rop to perform commit actions. If you wish to start over, click <button class='button button--primary button--ui button--nolink'><span style='color:#141422;'>Reset</span></button>.
 
-<<<<<<< HEAD
-<img src='/wp-content/uploads/repositories/interactive-rebase/keyboard-shortcut-reset.gif' class='img-bordered img-responsive center' />
-=======
-<img src='/wp-content/uploads/keyboard-shortcut-reset.gif' class='img-bordered img-responsive center' />
->>>>>>> ed07601f
+<img src='/wp-content/uploads/keyboard-shortcut-reset.gif' class='img-bordered img-responsive center' />